/*
 * Copyright 1999-2015 dangdang.com.
 * <p>
 * Licensed under the Apache License, Version 2.0 (the "License");
 * you may not use this file except in compliance with the License.
 * You may obtain a copy of the License at
 *
 *     http://www.apache.org/licenses/LICENSE-2.0
 *
 * Unless required by applicable law or agreed to in writing, software
 * distributed under the License is distributed on an "AS IS" BASIS,
 * WITHOUT WARRANTIES OR CONDITIONS OF ANY KIND, either express or implied.
 * See the License for the specific language governing permissions and
 * limitations under the License.
 * </p>
 */

package com.dangdang.ddframe.job.cloud.scheduler.mesos;

import com.dangdang.ddframe.job.cloud.scheduler.ha.FrameworkIDService;
import com.dangdang.ddframe.job.context.ExecutionType;
import com.dangdang.ddframe.job.cloud.scheduler.context.JobContext;
import com.dangdang.ddframe.job.context.TaskContext;
import com.dangdang.ddframe.job.cloud.scheduler.fixture.CloudJobConfigurationBuilder;
import com.dangdang.ddframe.job.cloud.scheduler.fixture.TaskNode;
import com.dangdang.ddframe.job.cloud.scheduler.mesos.fixture.OfferBuilder;
import com.dangdang.ddframe.job.cloud.scheduler.state.running.RunningService;
import com.dangdang.ddframe.job.cloud.scheduler.statistics.StatisticManager;
import com.dangdang.ddframe.job.event.JobEventBus;
import com.netflix.fenzo.TaskScheduler;
import com.netflix.fenzo.functions.Action2;
import org.apache.mesos.Protos;
import org.apache.mesos.SchedulerDriver;
import org.junit.Before;
import org.junit.Test;
import org.junit.runner.RunWith;
import org.mockito.Mock;
import org.mockito.runners.MockitoJUnitRunner;
import org.unitils.util.ReflectionUtils;

import java.util.Arrays;
import java.util.Collections;
import java.util.List;

import static org.hamcrest.core.Is.is;
import static org.junit.Assert.assertThat;
import static org.mockito.Matchers.anyBoolean;
import static org.mockito.Matchers.eq;
import static org.mockito.Mockito.mock;
import static org.mockito.Mockito.times;
import static org.mockito.Mockito.verify;
import static org.mockito.Mockito.when;

@RunWith(MockitoJUnitRunner.class)
public final class SchedulerEngineTest {
    
    private final LeasesQueue leasesQueue = new LeasesQueue();
    
    @Mock
    private TaskScheduler taskScheduler;
    
    @Mock
    private FacadeService facadeService;
    
    @Mock
<<<<<<< HEAD
    private FrameworkIDService frameworkIDService;
=======
    private StatisticManager statisticManager;
>>>>>>> b29835fc
    
    private SchedulerEngine schedulerEngine;
    
    @Before
    public void setUp() throws NoSuchFieldException {
<<<<<<< HEAD
        schedulerEngine = new SchedulerEngine(leasesQueue, taskScheduler, facadeService, new JobEventBus(), frameworkIDService);
=======
        schedulerEngine = new SchedulerEngine(leasesQueue, taskScheduler, facadeService, new JobEventBus(), statisticManager);
>>>>>>> b29835fc
        ReflectionUtils.setFieldValue(schedulerEngine, "facadeService", facadeService);
        new RunningService().clear();
    }
    
    @Test
    public void assertRegistered() {
        schedulerEngine.registered(null, Protos.FrameworkID.newBuilder().setValue("1").build(), null);
        verify(facadeService).start();
        verify(taskScheduler).expireAllLeases();
        verify(frameworkIDService).save("1");
    }
    
    @Test
    public void assertReregistered() {
        schedulerEngine.reregistered(null, null);
        verify(facadeService).start();
        verify(taskScheduler).expireAllLeases();
    }
    
    @Test
    public void assertResourceOffers() {
        SchedulerDriver schedulerDriver = mock(SchedulerDriver.class);
        List<Protos.Offer> offers = Arrays.asList(OfferBuilder.createOffer("offer_0"), OfferBuilder.createOffer("offer_1"));
        when(facadeService.getEligibleJobContext()).thenReturn(
                Collections.singletonList(JobContext.from(CloudJobConfigurationBuilder.createCloudJobConfiguration("failover_job"), ExecutionType.FAILOVER)));
        schedulerEngine.resourceOffers(schedulerDriver, offers);
        assertThat(leasesQueue.drainTo().size(), is(2));
    }
    
    @Test
    public void assertOfferRescinded() {
        schedulerEngine.offerRescinded(null, Protos.OfferID.newBuilder().setValue("myOffer").build());
        verify(taskScheduler).expireLease("myOffer");
    }
    
    @Test
    public void assertRunningStatusUpdateForDaemonJobBegin() {
        TaskNode taskNode = TaskNode.builder().build();
        schedulerEngine.statusUpdate(null, Protos.TaskStatus.newBuilder().setTaskId(Protos.TaskID.newBuilder().setValue(taskNode.getTaskNodeValue()))
                .setState(Protos.TaskState.TASK_RUNNING).setMessage("BEGIN").setSlaveId(Protos.SlaveID.newBuilder().setValue("slave-S0")).build());
        verify(facadeService).updateDaemonStatus(TaskContext.from(taskNode.getTaskNodeValue()), false);
    }
    
    @Test
    public void assertRunningStatusUpdateForDaemonJobComplete() {
        TaskNode taskNode = TaskNode.builder().build();
        schedulerEngine.statusUpdate(null, Protos.TaskStatus.newBuilder().setTaskId(Protos.TaskID.newBuilder().setValue(taskNode.getTaskNodeValue()))
                .setState(Protos.TaskState.TASK_RUNNING).setMessage("COMPLETE").setSlaveId(Protos.SlaveID.newBuilder().setValue("slave-S0")).build());
        verify(facadeService).updateDaemonStatus(TaskContext.from(taskNode.getTaskNodeValue()), true);
    }
    
    @Test
    public void assertRunningStatusUpdateForOther() {
        TaskNode taskNode = TaskNode.builder().build();
        schedulerEngine.statusUpdate(null, Protos.TaskStatus.newBuilder().setTaskId(Protos.TaskID.newBuilder().setValue(taskNode.getTaskNodeValue()))
                .setState(Protos.TaskState.TASK_RUNNING).setSlaveId(Protos.SlaveID.newBuilder().setValue("slave-S0")).build());
        verify(facadeService, times(0)).updateDaemonStatus(TaskContext.from(taskNode.getTaskNodeValue()), eq(anyBoolean()));
    }
    
    @Test
    public void assertFinishedStatusUpdateWithoutLaunchedTasks() {
        TaskNode taskNode = TaskNode.builder().build();
        schedulerEngine.statusUpdate(null, Protos.TaskStatus.newBuilder().setTaskId(Protos.TaskID.newBuilder().setValue(taskNode.getTaskNodeValue()))
                .setState(Protos.TaskState.TASK_FINISHED).setSlaveId(Protos.SlaveID.newBuilder().setValue("slave-S0")).build());
        verify(facadeService).removeRunning(TaskContext.from(taskNode.getTaskNodeValue()));
        verify(taskScheduler, times(0)).getTaskUnAssigner();
    }
    
    @Test
    public void assertFinishedStatusUpdate() {
        @SuppressWarnings("unchecked")
        Action2<String, String> taskUnAssigner = mock(Action2.class);
        when(taskScheduler.getTaskUnAssigner()).thenReturn(taskUnAssigner);
        TaskNode taskNode = TaskNode.builder().build();
        when(facadeService.popMapping(taskNode.getTaskNodeValue())).thenReturn("localhost");
        schedulerEngine.statusUpdate(null, Protos.TaskStatus.newBuilder().setTaskId(Protos.TaskID.newBuilder().setValue(taskNode.getTaskNodeValue()))
                .setState(Protos.TaskState.TASK_FINISHED).setSlaveId(Protos.SlaveID.newBuilder().setValue("slave-S0")).build());
        verify(facadeService).removeRunning(TaskContext.from(taskNode.getTaskNodeValue()));
        verify(taskUnAssigner).call(TaskContext.getIdForUnassignedSlave(taskNode.getTaskNodeValue()), "localhost");
        verify(statisticManager).taskRunSuccessfully();
    }
    
    @Test
    public void assertKilledStatusUpdate() {
        @SuppressWarnings("unchecked")
        Action2<String, String> taskUnAssigner = mock(Action2.class);
        when(taskScheduler.getTaskUnAssigner()).thenReturn(taskUnAssigner);
        TaskNode taskNode = TaskNode.builder().build();
        when(facadeService.popMapping(taskNode.getTaskNodeValue())).thenReturn("localhost");
        schedulerEngine.statusUpdate(null, Protos.TaskStatus.newBuilder().setTaskId(Protos.TaskID.newBuilder().setValue(taskNode.getTaskNodeValue()))
                .setState(Protos.TaskState.TASK_KILLED).setSlaveId(Protos.SlaveID.newBuilder().setValue("slave-S0")).build());
        verify(facadeService).removeRunning(TaskContext.from(taskNode.getTaskNodeValue()));
        verify(facadeService).addDaemonJobToReadyQueue("test_job");
        verify(taskUnAssigner).call(TaskContext.getIdForUnassignedSlave(taskNode.getTaskNodeValue()), "localhost");
    }
    
    @Test
    public void assertFailedStatusUpdate() {
        @SuppressWarnings("unchecked")
        Action2<String, String> taskUnAssigner = mock(Action2.class);
        when(taskScheduler.getTaskUnAssigner()).thenReturn(taskUnAssigner);
        TaskNode taskNode = TaskNode.builder().build();
        when(facadeService.popMapping(taskNode.getTaskNodeValue())).thenReturn("localhost");
        schedulerEngine.statusUpdate(null, Protos.TaskStatus.newBuilder().setTaskId(Protos.TaskID.newBuilder().setValue(taskNode.getTaskNodeValue()))
                .setState(Protos.TaskState.TASK_FAILED).setSlaveId(Protos.SlaveID.newBuilder().setValue("slave-S0")).build());
        verify(facadeService).recordFailoverTask(TaskContext.from(taskNode.getTaskNodeValue()));
        verify(facadeService).removeRunning(TaskContext.from(taskNode.getTaskNodeValue()));
        verify(facadeService).addDaemonJobToReadyQueue("test_job");
        verify(taskUnAssigner).call(TaskContext.getIdForUnassignedSlave(taskNode.getTaskNodeValue()), "localhost");
        verify(statisticManager).taskRunFailed();
    }
    
    @Test
    public void assertErrorStatusUpdate() {
        @SuppressWarnings("unchecked")
        Action2<String, String> taskUnAssigner = mock(Action2.class);
        when(taskScheduler.getTaskUnAssigner()).thenReturn(taskUnAssigner);
        TaskNode taskNode = TaskNode.builder().build();
        when(facadeService.popMapping(taskNode.getTaskNodeValue())).thenReturn("localhost");
        schedulerEngine.statusUpdate(null, Protos.TaskStatus.newBuilder().setTaskId(Protos.TaskID.newBuilder().setValue(taskNode.getTaskNodeValue()))
                .setState(Protos.TaskState.TASK_ERROR).setSlaveId(Protos.SlaveID.newBuilder().setValue("slave-S0")).build());
        verify(facadeService).recordFailoverTask(TaskContext.from(taskNode.getTaskNodeValue()));
        verify(facadeService).removeRunning(TaskContext.from(taskNode.getTaskNodeValue()));
        verify(facadeService).addDaemonJobToReadyQueue("test_job");
        verify(taskUnAssigner).call(TaskContext.getIdForUnassignedSlave(taskNode.getTaskNodeValue()), "localhost");
        verify(statisticManager).taskRunFailed();
    }
    
    @Test
    public void assertLostStatusUpdate() {
        @SuppressWarnings("unchecked")
        Action2<String, String> taskUnAssigner = mock(Action2.class);
        when(taskScheduler.getTaskUnAssigner()).thenReturn(taskUnAssigner);
        TaskNode taskNode = TaskNode.builder().build();
        when(facadeService.popMapping(taskNode.getTaskNodeValue())).thenReturn("localhost");
        schedulerEngine.statusUpdate(null, Protos.TaskStatus.newBuilder()
                .setTaskId(Protos.TaskID.newBuilder().setValue(taskNode.getTaskNodeValue())).setState(Protos.TaskState.TASK_LOST).setSlaveId(Protos.SlaveID.newBuilder().setValue("slave-S0")).build());
        verify(facadeService).recordFailoverTask(TaskContext.from(taskNode.getTaskNodeValue()));
        verify(facadeService).removeRunning(TaskContext.from(taskNode.getTaskNodeValue()));
        verify(facadeService).addDaemonJobToReadyQueue("test_job");
        verify(taskUnAssigner).call(TaskContext.getIdForUnassignedSlave(taskNode.getTaskNodeValue()), "localhost");
        verify(statisticManager).taskRunFailed();
    }
    
    @Test
    public void assertFrameworkMessage() {
        schedulerEngine.frameworkMessage(null, null, Protos.SlaveID.newBuilder().setValue("slave-S0").build(), new byte[1]);
    }
    
    @Test
    public void assertDisconnected() {
        schedulerEngine.disconnected(null);
        verify(facadeService).stop();
    }
    
    @Test
    public void assertSlaveLost() {
        schedulerEngine.slaveLost(null, Protos.SlaveID.newBuilder().setValue("slave-S0").build());
        verify(taskScheduler).expireAllLeasesByVMId("slave-S0");
    }
    
    @Test
    public void assertExecutorLost() {
        schedulerEngine.executorLost(null, Protos.ExecutorID.newBuilder().setValue("test_job@-@0@-@00").build(), Protos.SlaveID.newBuilder().setValue("slave-S0").build(), 0);
    }
    
    @Test
    public void assertError() {
        schedulerEngine.error(null, null);
    }
}<|MERGE_RESOLUTION|>--- conflicted
+++ resolved
@@ -63,21 +63,16 @@
     private FacadeService facadeService;
     
     @Mock
-<<<<<<< HEAD
     private FrameworkIDService frameworkIDService;
-=======
+    
+    @Mock
     private StatisticManager statisticManager;
->>>>>>> b29835fc
     
     private SchedulerEngine schedulerEngine;
     
     @Before
     public void setUp() throws NoSuchFieldException {
-<<<<<<< HEAD
-        schedulerEngine = new SchedulerEngine(leasesQueue, taskScheduler, facadeService, new JobEventBus(), frameworkIDService);
-=======
-        schedulerEngine = new SchedulerEngine(leasesQueue, taskScheduler, facadeService, new JobEventBus(), statisticManager);
->>>>>>> b29835fc
+        schedulerEngine = new SchedulerEngine(leasesQueue, taskScheduler, facadeService, new JobEventBus(), frameworkIDService, statisticManager);
         ReflectionUtils.setFieldValue(schedulerEngine, "facadeService", facadeService);
         new RunningService().clear();
     }
