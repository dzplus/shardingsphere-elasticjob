/*
 * Copyright 1999-2015 dangdang.com.
 * <p>
 * Licensed under the Apache License, Version 2.0 (the "License");
 * you may not use this file except in compliance with the License.
 * You may obtain a copy of the License at
 *
 *     http://www.apache.org/licenses/LICENSE-2.0
 *
 * Unless required by applicable law or agreed to in writing, software
 * distributed under the License is distributed on an "AS IS" BASIS,
 * WITHOUT WARRANTIES OR CONDITIONS OF ANY KIND, either express or implied.
 * See the License for the specific language governing permissions and
 * limitations under the License.
 * </p>
 */

package com.dangdang.ddframe.job.cloud.scheduler.restful;

import com.dangdang.ddframe.job.cloud.scheduler.mesos.MesosStateService;
import com.dangdang.ddframe.job.cloud.scheduler.producer.ProducerManager;
import com.dangdang.ddframe.job.reg.base.CoordinatorRegistryCenter;
import com.google.common.base.Preconditions;
import com.google.common.base.Strings;
import com.google.gson.JsonArray;
import lombok.extern.slf4j.Slf4j;
import org.codehaus.jettison.json.JSONException;

import javax.ws.rs.GET;
import javax.ws.rs.POST;
import javax.ws.rs.Path;
import javax.ws.rs.QueryParam;

/**
 * 作业云维护服务.
 * 
 * @author gaohongtao.
 */
@Path("/operate")
@Slf4j
public final class CloudOperationRestfulApi {
    
    private static ProducerManager producerManager;
    
<<<<<<< HEAD
    private static final long RECONCILE_MILLIS_INTERVAL = 10 * 1000L;
=======
    private static MesosStateService mesosStateService;
    
    private static final long RECONCILE_INTERVAL = 10 * 1000;
>>>>>>> 63efd364
    
    private static long lastReconcileTime;
    
    /**
     * 初始化.
     * 
     * @param producerManager 生产管理器
     */
    public static void init(final CoordinatorRegistryCenter regCenter, final ProducerManager producerManager) {
        CloudOperationRestfulApi.producerManager = producerManager;
        CloudOperationRestfulApi.mesosStateService = new MesosStateService(regCenter);
    }
    
    /**
     * 显示协调服务.
     * 
     * @param taskId 可选参数,如果存在taskId那么只针对该task进行协调.如果不传入taskId,对所有的服务进行协调
     */
    @POST
    @Path("/reconcile/explicit")
    public void explicitReconcile(@QueryParam("taskId") final String taskId) {
        synchronized (CloudOperationRestfulApi.class) {
            validReconcileInterval();
            if (Strings.isNullOrEmpty(taskId)) {
                producerManager.explicitReconcile();
            } else {
                producerManager.explicitReconcile(taskId);
            }
        }
    }
    
    /**
     * 隐式协调服务.
     */
    @POST
    @Path("/reconcile/implicit")
    public void implicitReconcile() {
        synchronized (CloudOperationRestfulApi.class) {
            validReconcileInterval();
            producerManager.implicitReconcile();
        }
    }
    
    private void validReconcileInterval() {
        if (System.currentTimeMillis() < lastReconcileTime + RECONCILE_MILLIS_INTERVAL) {
            throw new RuntimeException("Repeat explicitReconcile");
        }
        lastReconcileTime = System.currentTimeMillis();
    }
    
    /**
     * 获取作业云App的沙箱信息.
     *
     * @param appName 云作业App配置名称
     * @return 沙箱信息
     */
    @GET
    @Path("/sandbox")
    public JsonArray sandbox(@QueryParam("appName") final String appName) throws JSONException {
        Preconditions.checkArgument(!Strings.isNullOrEmpty(appName), "Lack param 'appName'");
        return mesosStateService.sandbox(appName);
    }
}<|MERGE_RESOLUTION|>--- conflicted
+++ resolved
@@ -42,13 +42,9 @@
     
     private static ProducerManager producerManager;
     
-<<<<<<< HEAD
     private static final long RECONCILE_MILLIS_INTERVAL = 10 * 1000L;
-=======
+    
     private static MesosStateService mesosStateService;
-    
-    private static final long RECONCILE_INTERVAL = 10 * 1000;
->>>>>>> 63efd364
     
     private static long lastReconcileTime;
     
