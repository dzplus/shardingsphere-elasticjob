--- conflicted
+++ resolved
@@ -17,17 +17,10 @@
 
 package org.apache.shardingsphere.elasticjob.infra.env;
 
-<<<<<<< HEAD
 import org.apache.shardingsphere.elasticjob.test.util.ReflectionUtils;
 import org.junit.jupiter.api.Test;
 
 import java.io.IOException;
-=======
-import org.junit.jupiter.api.Test;
-
-import java.io.IOException;
-import java.lang.reflect.Field;
->>>>>>> 0b9aab87
 import java.lang.reflect.Method;
 import java.net.Inet4Address;
 import java.net.InetAddress;
@@ -117,12 +110,8 @@
     }
     
     @Test
-<<<<<<< HEAD
     void assertGetHostName() {
-=======
-    void assertGetHostName() throws ReflectiveOperationException {
->>>>>>> 0b9aab87
         assertNotNull(IpUtils.getHostName());
         assertThat(ReflectionUtils.getStaticFieldValue(IpUtils.class, "cachedHostName"), is(IpUtils.getHostName()));
-    }
+    } 
 }